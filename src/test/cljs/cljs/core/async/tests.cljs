(ns cljs.core.async.tests
  (:require-macros
   [cljs.core.async.macros :as m :refer [go alt!]])
  (:require
   [cljs.core.async :refer
    [buffer dropping-buffer sliding-buffer put! take! chan promise-chan
<<<<<<< HEAD
     close! take partition-by offer! poll! >! <! alts!] :as async]
=======
     close! take partition-by offer! poll! <! >! alts!] :as async]
>>>>>>> 105acd5b
   [cljs.core.async.impl.dispatch :as dispatch]
   [cljs.core.async.impl.buffers :as buff]
   [cljs.core.async.impl.timers :as timers :refer [timeout]]
   [cljs.core.async.impl.protocols :refer [full? add! remove!]]
   [cljs.core.async.test-helpers :refer [latch inc!]]
   [cljs.test :as test :refer-macros [deftest is run-tests async testing]]))

(enable-console-print!)

(deftest test-put-take-chan-1
  (async done
    (let [c (chan 1)
          l (latch 2 done)]
      (put! c 42 #(do (is true) (inc! l)))
      (take! c #(do (is (= 42 %))) (inc! l)))))

(deftest test-put-take-chan
  (async done
    (let [c (chan)
          l (latch 2 done)]
      (put! c 42 #(do (is true) (inc! l)))
      (take! c #(do (is (= 42 %))) (inc! l)))))

(defn identity-chan
  [x]
  (let [c (chan 1)]
    (go (>! c x)
        (close! c))
    c))

(defn debug [x]
  (.log js/console x)
  x)

(deftest test-identity-chan
  (async done
    (go
      (is (= (<! (identity-chan 42)) 42))
      (done))))

(deftest test-identity-chan-alts!
  (async done
    (let [c (identity-chan 42)]
      (go
        (is (= [42 c] (alts! [c])))
        (done)))))

(deftest alt-tests
  (async done
    (testing "alts! works at all"
      (let [c (identity-chan 42)]
        (go
          (is (= [42 c] (alts! [c])))
          (done))))))

(deftest test-alt!-and-alts!
  (async done
    (let [l (latch 2 done)]
      (testing "alt! works"
        (go
          (is (= [42 :foo] (alt! (identity-chan 42) ([v] [v :foo]))))
          (inc! l)))
      (testing "alts! can use default"
        (go
          (is
            (= [42 :default]
               (alts! [(chan 1)] :default 42)))
          (inc! l))))))

#_(deftest timeout-tests
  (async done
    (let [l (latch 2 done)]
      (testing "timeout will return same channel if within delay"
        (is (= (timeout 10) (timeout 10)))
        (is (= 1 (count (seq timers/timeouts-map)))))
      (testing "timeout map is empty after timeout expires"
        (go
          (<! (timeout 300))
          (is (= 0 (count (seq timers/timeouts-map))))
          (inc! l)))
      (testing "timeout map is empty after timeout expires with namespaced take"
        (go
          (async/<! (timeout 300))
          (is (= 0 (count (seq timers/timeouts-map))))
          (inc! l))))))

(deftest queue-limits
  (testing "async put!s are limited"
    (let [c (chan)]
      (dotimes [x 1024]
        (put! c x))
      (is (thrown? js/Error (put! c 42)))
      (take! c (fn [x] (is (= x 0))))))
  (testing "async take!s are limited"
    (let [c (chan)]
      (dotimes [x 1024]
        (take! c (fn [x])))
      (is (thrown? js/Error (take! c (fn [x]))))
      (put! c 42))))

;; This passes when executed with Planck, but fails under Node.js with script/test-self-host, so
;; commenting out for now
#_(deftest close-on-exception-tests
  (async done
    (let [l (latch 2 done)]
      (testing "go blocks"
        (go
          (alt! (go (assert false "This exception is expected"))
            ([v] (is (nil? v)) (inc! l))
            ;; if this fails, channel did not close
            (timeout 500) ([v] (is false) (inc! l)))
          (alt! (go (alts! [(identity-chan 42)])
                  (assert false "This exception is expected"))
            ([v] (is (nil? v)) (inc! l))
            ;; if this fails, channel did not close
            (timeout 500) ([v] (is false) (inc! l))))))))

(deftest cleanup
  (async done
    (let [l (latch 2 done)]
      (testing "alt handlers are removed from put!"
        (go
          (let [c (chan)]
            (dotimes [x 1024]
              (alts! [[c x]] :default 42))
            (put! c 42))
          (inc! l)))
      (testing "alt handlers are removed from take!"
        (go
          (let [c (chan)]
            (dotimes [x 1024]
              (alts! [c] :default 42))
            (take! c (fn [x] nil)))
          (inc! l))))))

(deftest test-map<
  (async done
    (go
      (is (= [2 3 4 5]
            (<! (async/into [] (async/map< inc (async/to-chan [1 2 3 4]))))))
      (done))))

(deftest test-map>
  (async done
    (go
      (is (= [2 3 4 5]
             (let [out (chan)
                   in (async/map> inc out)]
               (async/onto-chan in [1 2 3 4])
               (<! (async/into [] out)))))
      (done))))

(deftest test-filter<
  (async done
    (go
      (is (= [2 4 6]
             (<! (async/into [] (async/filter< even? (async/to-chan [1 2 3 4 5 6]))))))
      (done))))

(deftest test-remoev<
  (async done
    (go
      (is (= [1 3 5]
             (<! (async/into [] (async/remove< even? (async/to-chan [1 2 3 4 5 6]))))))
      (done))))

(deftest test-filter>
  (async done
    (go
      (is (= [2 4 6]
             (let [out (chan)
                   in (async/filter> even? out)]
               (async/onto-chan in [1 2 3 4 5 6])
               (<! (async/into [] out)))))
      (done))))

(deftest test-remove>
  (async done
    (go
      (is (= [1 3 5]
             (let [out (chan)
                   in (async/remove> even? out)]
               (async/onto-chan in [1 2 3 4 5 6])
               (<! (async/into [] out)))))
      (done))))

(deftest test-mapcat<
  (async done
    (go
      (is (= [0 0 1 0 1 2]
             (<! (async/into [] (async/mapcat< range (async/to-chan [1 2 3]))))))
      (done))))

(deftest test-mapcat>
  (async done
    (go
      (is (= [0 0 1 0 1 2]
             (let [out (chan)
                   in (async/mapcat> range out)]
               (async/onto-chan in [1 2 3])
               (<! (async/into [] out)))))
      (done))))

(deftest test-pipe
  (async done
    (go
      (is (= [1 2 3 4 5]
             (let [out (chan)]
               (async/pipe (async/to-chan [1 2 3 4 5])
                 out)
               (<! (async/into [] out)))))
      (done))))

(deftest test-split
  (async done
    ;; Must provide buffers for channels else the tests won't complete
    (go
      (let [[even odd] (async/split even? (async/to-chan [1 2 3 4 5 6]) 5 5)]
        (is (= [2 4 6] (<! (async/into [] even))))
        (is (= [1 3 5] (<! (async/into [] odd)))))
      (done))))

(deftest test-map
  (async done
    (go
      (is (= [0 4 8 12]
             (<! (async/into []
                   (async/map +
                     [(async/to-chan (range 4))
                      (async/to-chan (range 4))
                      (async/to-chan (range 4))
                      (async/to-chan (range 4))])))))
      (done))))

(deftest test-merge
  (async done
    ;; merge uses alt, so results can be in any order, we're using
    ;; frequencies as a way to make sure we get the right result.
    (go
      (is (= {0 4, 1 4, 2 4, 3 4}
            (frequencies
              (<! (async/into []
                    (async/merge
                      [(async/to-chan (range 4))
                       (async/to-chan (range 4))
                       (async/to-chan (range 4))
                       (async/to-chan (range 4))]))))))
      (done))))

(deftest test-mult
  (async done
    (go
      (let [a (chan 4)
            b (chan 4)
            src (chan)
            m (async/mult src)]
        (async/tap m a)
        (async/tap m b)
        (async/pipe (async/to-chan (range 4)) src)
        (is (= [0 1 2 3] (<! (async/into [] a))))
        (is (= [0 1 2 3] (<! (async/into [] b))))
        (done)))))

(deftest test-mix
  (async done
    (go
      (let [out (chan)
            mx (async/mix out)
            take-out (chan)
            take6 (go (dotimes [x 6]
                        (>! take-out (<! out)))
                    (close! take-out))]
        (async/admix mx (async/to-chan [1 2 3]))
        (async/admix mx (async/to-chan [4 5 6]))
        (is (= #{1 2 3 4 5 6} (<! (async/into #{} take-out))))
        (done)))))

(deftest test-pub-sub
  (async done
    (go
      (let [a-ints (chan 5)
            a-strs (chan 5)
            b-ints (chan 5)
            b-strs (chan 5)
            src (chan)
            p (async/pub src (fn [x]
                               (if (string? x)
                                 :string
                                 :int)))]
        (async/sub p :string a-strs)
        (async/sub p :string b-strs)
        (async/sub p :int a-ints)
        (async/sub p :int b-ints)
        (async/pipe (async/to-chan [1 "a" 2 "b" 3 "c"]) src)
        (is (= [1 2 3]
              (<! (async/into [] a-ints))))
        (is (= [1 2 3]
              (<! (async/into [] b-ints))))
        (is (= ["a" "b" "c"]
              (<! (async/into [] a-strs))))
        (is (= ["a" "b" "c"]
              (<! (async/into [] b-strs)))))
      (done))))

(deftest test-unique
  (async done
    (go
      (is (= [1 2 3 4]
             (<! (async/into [] (async/unique (async/to-chan [1 1 2 2 3 3 3 3 4]))))))
      (done))))

(deftest test-partition
  (async done
    (go
      (is (= [[1 2] [2 3]]
             (<! (async/into [] (async/partition 2 (async/to-chan [1 2 2 3]))))))
      (done))))


(deftest test-partition-by
  (async done
    (go
      (is (= [["a" "b"] [1 :2 3] ["c"]]
             (<! (async/into [] (async/partition-by string? (async/to-chan ["a" "b" 1 :2 3 "c"]))))))
      (done))))

(deftest test-reduce
  (async done
    (let [l (latch 3 done)]
      (go (is (= 0 (<! (async/reduce + 0 (async/to-chan [])))))
        (inc! l))
      (go (is (= 45 (<! (async/reduce + 0 (async/to-chan (range 10))))))
        (inc! l))
      (go (is (= :foo (<! (async/reduce #(if (= %2 2) (reduced :foo) %1) 0
                            (async/to-chan (range 10))))))
        (inc! l)))))

(deftest dispatch-bugs
  (async done
    (testing "puts are moved to buffers"
      (let [c (chan 1)
            a (atom 0)]
        (put! c 42 (fn [_] (swap! a inc))) ;; Goes into buffer
        (put! c 42 (fn [_] (swap! a inc))) ;; Goes into puts
        (take! c
          (fn [_]
            ;; Should release the iten in the puts and
            ;; put its value into the buffer, dispatching the callback
            (go
              (<! (timeout 500))
              ;; Thus this should be 2
              (is (= @a 2))
              (done))))))))

 (defn integer-chan
   "Returns a channel upon which will be placed integers from 0 to n (exclusive) at 10 ms intervals, using the provided xform"
   [n xform]
   (let [c (chan 1 xform)]
     (go
       (loop [i 0]
         (if (< i n)
           (do
             (<! (timeout 10))
             (>! c i)
             (recur (inc i)))
           (close! c))))
     c))

(deftest test-transducers
  (async done
    (let [l (latch 6 done)]
      (testing "base case without transducer"
        (go (is (= (range 10)
                   (<! (async/into [] (integer-chan 10 nil)))))
          (inc! l)))
      (testing "mapping transducer"
        (go (is (= (map str (range 10))
                   (<! (async/into [] (integer-chan 10 (map str))))))
          (inc! l)))
      (testing "filtering transducer"
        (go (is (= (filter even? (range 10))
                   (<! (async/into [] (integer-chan 10 (filter even?))))))
          (inc! l)))
      (testing "flatpmapping transducer"
        (let [pair-of (fn [x] [x x])]
          (go (is (= (mapcat pair-of (range 10))
                     (<! (async/into [] (integer-chan 10 (mapcat pair-of))))))
            (inc! l))))
      (testing "partitioning transducer"
        (go (is (= [[0 1 2 3 4] [5 6 7]]
                   (<! (async/into [] (integer-chan 8 (partition-all 5))))))
          (inc! l))
        (go (is (= [[0 1 2 3 4] [5 6 7 8 9]]
                   (<! (async/into [] (integer-chan 10 (partition-all 5))))))
          (inc! l))))))

(deftest test-bufferless
  (async done
    (let [c (chan)
          l (latch 2 done)]
      (go
        (is (= [:value c] (async/alts! [c (async/timeout 6000)] :priority true)))
        (inc! l))
      (go
        (is (= [true c] (async/alts! [[c :value] (async/timeout 6000)] :priority true)))
        (inc! l)))))

(deftest test-promise-chan
  (async done
    (let [l (latch 3 done)]
      (testing "put on promise-chan fulfills all pending takers"
          (let [c  (promise-chan)
                t1 (go (<! c))
                t2 (go (<! c))]
            (go
              (>! c :val)
              (is (= :val (<! t1) (<! t2)))
              (testing "then puts succeed but are dropped"
                (go (>! c :LOST))
                (is (= :val (<! c))))
              (testing "then takes succeed with the original value"
                (is (= :val (<! c) (<! c) (<! c))))
              (testing "then after close takes continue returning val"
                (close! c)
                (is (= :val (<! c) (<! c))))
              (inc! l))))
      (testing "close on promise-chan fulfills all pending takers"
        (go
          (let [c  (promise-chan)
                t1 (go (<! c))
                t2 (go (<! c))]
            (close! c)
            (is (= nil (<! t1) (<! t2)))
            (testing "then takes return nil"
              (is (= nil (<! t1) (<! t1) (<! t2) (<! t2)))))
          (inc! l)))
      (testing "close after put on promise-chan continues delivering promised value"
        (go
          (let [c (promise-chan)]
            (>! c :val) ;; deliver
            (is (= :val (<! c) (<! c)))
            (close! c)
            (is (= :val (<! c) (<! c))))
          (inc! l))))))

(deftest test-offer-poll-go
  (let [c (chan 2)]
    (is (= [true true 5 6 nil]
           [(offer! c 5) (offer! c 6) (poll! c) (poll! c) (poll! c)])))
  (let [c (chan 2)]
    (is (true? (offer! c 1)))
    (is (true? (offer! c 2)))
    (is (nil? (offer! c 3)))
    (is (= 1 (poll! c)))
    (is (= 2 (poll! c)))
    (is (nil? (poll! c))))
  (let [c (chan)]
    (is (nil? (offer! c 1)))
    (is (nil? (poll! c)))))

(deftest test-transduce
  (go
    (= [1 2 3 4 5]
      (<! (async/transduce (map inc) conj [] (async/to-chan (range 5)))))))<|MERGE_RESOLUTION|>--- conflicted
+++ resolved
@@ -4,11 +4,7 @@
   (:require
    [cljs.core.async :refer
     [buffer dropping-buffer sliding-buffer put! take! chan promise-chan
-<<<<<<< HEAD
-     close! take partition-by offer! poll! >! <! alts!] :as async]
-=======
      close! take partition-by offer! poll! <! >! alts!] :as async]
->>>>>>> 105acd5b
    [cljs.core.async.impl.dispatch :as dispatch]
    [cljs.core.async.impl.buffers :as buff]
    [cljs.core.async.impl.timers :as timers :refer [timeout]]
